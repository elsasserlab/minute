import os
import sys

import se_bam
from utils import (
    read_libraries,
    read_scaling_groups,
    parse_flagstat,
    compute_scaling,
    parse_duplication_metrics,
    parse_insert_size_metrics,
    parse_stats_fields,
    read_int_from_file,
    compute_genome_size,
    get_replicates,
    format_metadata_overview,
    is_snakemake_calling_itself,
    map_fastq_prefix_to_list_of_libraries,
    make_references,
    flatten_scaling_groups,
    Pool,
    MultiplexedReplicate,
)


configfile: "config.yaml"


localrules: 
    final,
    multiqc,
    clean,
    barcodes,
    remove_exclude_regions,
    summarize_scaling_factors,
    extract_fragment_size,
    stats,
    stats_summary,
    convert_to_single_end,
    mark_duplicates,
    samtools_index,
    samtools_flagstat,
    samtools_flagstat_final,
    insert_size_metrics,


references = make_references(config["references"])
libraries = list(read_libraries("libraries.tsv"))
multiplexed_libraries = [lib for lib in libraries if isinstance(lib, MultiplexedReplicate)]
direct_libraries = [lib for lib in libraries if not isinstance(lib, MultiplexedReplicate)]
scaling_groups = list(read_scaling_groups("groups.tsv", libraries))
maplibs = list(flatten_scaling_groups(scaling_groups))


if not is_snakemake_calling_itself():
    print(format_metadata_overview(references, libraries, maplibs, scaling_groups), file=sys.stderr)


multiqc_inputs = (
    [
        "reports/scalinginfo.txt",
        "reports/stats_summary.txt",
        "reports/scaling_barplot.png",
        "reports/grouped_scaling_barplot.png",
    ]
<<<<<<< HEAD
    + expand("reports/fastqc/{library.fastqbase}_R{read}_fastqc/fastqc_data.txt", library=libraries, read=(1, 2))
    + expand("log/2-noadapters/{library.fastqbase}.trimmed.log", library=multiplexed_libraries)
=======
    + expand("reports/fastqc/{library.fastqbase}_R{read}_fastqc/fastqc_data.txt", library=multiplexed_libraries, read=(1, 2))
    + expand("log/2-noadapters/{library.fastqbase}.trimmed.log", library=libraries)
>>>>>>> b1b59571
    + expand("log/4-mapped/{maplib.name}.log", maplib=[m for m in maplibs if not isinstance(m.library, Pool)])
    + expand("stats/6-dupmarked/{maplib.name}.metrics", maplib=maplibs)
)
bigwigs = (
    expand("final/bigwig/{maplib.name}.unscaled.bw", maplib=maplibs)
    + expand("final/bigwig/{maplib.name}.scaled.bw",
        maplib=flatten_scaling_groups(scaling_groups, controls=False))
)


rule final:
    input:
        bigwigs,
        "reports/multiqc_report.html",


rule quick:
    input:
        bigwigs,
        "reports/multiqc_report_without_fingerprints.html",


rule multiqc:
    output: "reports/multiqc_report.html"
    input:
        multiqc_inputs,
        expand("stats/final/{maplib.name}.fingerprint.log", maplib=maplibs),
        expand("stats/final/{maplib.name}.fingerprint.metrics", maplib=maplibs),
        multiqc_config=os.path.join(os.path.dirname(workflow.snakefile), "multiqc_config.yaml")
    log:
        "log/multiqc_report.log"
    shell:
        "multiqc -o reports/ -c {input.multiqc_config} {input} 'stats/final' 2> {log}"



rule multiqc_without_fingerprints:
    output: "reports/multiqc_report_without_fingerprints.html"
    input:
        multiqc_inputs,
        multiqc_config=os.path.join(os.path.dirname(workflow.snakefile), "multiqc_config.yaml")
    log:
        "log/multiqc_report_without_fingerprints.log"
    shell:
        "multiqc -o reports/ -c {input.multiqc_config} {input} 'stats/final' 2> {log}"
        " && "
        " mv reports/multiqc_report.html {output}"


rule clean:
    shell:
        "rm -rf"
        " tmp"
        " final"
        " stats"
        " reports"
        " log"


rule fastqc_input:
    output:
        html="reports/fastqc/{name}_fastqc.html",
        zip=temp("reports/fastqc/{name}_fastqc.zip"),
        data="reports/fastqc/{name}_fastqc/fastqc_data.txt",
    input:
        fastq="fastq/{name}.fastq.gz"
    log:
        "log/1-fastqc/{name}_fastqc.html.log"
    shell:
        "fastqc --extract -o reports/fastqc {input.fastq} > {log} 2>&1 "


rule remove_contamination:
    threads:
        8
    output:
        r1=temp("tmp/2-noadapters/{name}.1.fastq.gz"),
        r2=temp("tmp/2-noadapters/{name}.2.fastq.gz"),
    input:
        r1="fastq/{name}_R1.fastq.gz",
        r2="fastq/{name}_R2.fastq.gz",
    log:
        "log/2-noadapters/{name}.trimmed.log"
    shell:
        "cutadapt"
        " -j {threads}"
        " -Z"
        " -u {config[umi_length]}"
        " --rename '{{id}}_{{r1.cut_prefix}} {{comment}}'"
        " -e 0.15"
        " -A TTTTTCTTTTCTTTTTTCTTTTCCTTCCTTCTAA"
        " --nextseq-trim=20"
        " --discard-trimmed"
        " -o {output.r1}"
        " -p {output.r2}"
        " {input.r1}"
        " {input.r2}"
        " > {log}"


rule barcodes:
    """File with list of barcodes needed for demultiplexing"""
    output:
        barcodes_fasta=temp("tmp/3-barcodes/{fastqbase}.fasta")
    run:
        with open(output.barcodes_fasta, "w") as f:
            for library in multiplexed_libraries:
                if library.fastqbase != wildcards.fastqbase:
                    continue
                f.write(f">{library.name}\n^{library.barcode}\n")


for fastq_base, libs in map_fastq_prefix_to_list_of_libraries(multiplexed_libraries).items():

    rule:
        output:
            expand("final/demultiplexed/{library.name}_R{read}.fastq.gz", library=libs, read=(1, 2)),
        input:
            r1="tmp/2-noadapters/{fastqbase}.1.fastq.gz".format(fastqbase=fastq_base),
            r2="tmp/2-noadapters/{fastqbase}.2.fastq.gz".format(fastqbase=fastq_base),
            barcodes_fasta="tmp/3-barcodes/{fastqbase}.fasta".format(fastqbase=fastq_base),
        params:
            r1=lambda wildcards: "final/demultiplexed/{name}_R1.fastq.gz",
            r2=lambda wildcards: "final/demultiplexed/{name}_R2.fastq.gz",
            fastqbase=fastq_base,
        threads: 8
        log:
            "log/3-demultiplexed/{fastqbase}.log".format(fastqbase=fastq_base)
        shell:
            "cutadapt"
            " -j {threads}"
            " -e 1"
            " --compression-level=4"
            " -g file:{input.barcodes_fasta}"
            " -o {params.r1}"
            " -p {params.r2}"
            " --discard-untrimmed"
            " {input.r1}"
            " {input.r2}"
            " > {log}"


def set_demultiplex_rule_names():
    """
    This sets the names of the demultiplexing rules, which need to be
    defined anonymously because they are defined (above) in a loop.
    """
    prefix = "tmp/2-noadapters/"
    for rul in workflow.rules:
        if not "barcodes_fasta" in rul.input.keys():
            # Ensure we get the demultiplexing rules only
            continue
        input = rul.input["r1"]
        assert input.startswith(prefix)
        # Remove the prefix and the ".1.fastq.gz" suffix
        rul.name = "demultiplex_" + rul.input["r1"][len(prefix):-11]


set_demultiplex_rule_names()


for lib in direct_libraries:

    rule:
        output:
            fastq="final/demultiplexed/{lib.name}_R{{r}}.fastq.gz".format(lib=lib)
        input:
            fastq="fastq/{lib.fastqbase}_R{{r}}.fastq.gz".format(lib=lib)
        shell:
            "ln -s ../../{input} {output}"


rule bowtie2:
    threads:
        19  # One fewer than available to allow other jobs to run in parallel
    output:
        bam=temp("tmp/4-mapped/{sample}_rep{replicate}.{reference}.bam")
    input:
        r1="final/demultiplexed/{sample}_rep{replicate}_R1.fastq.gz",
        r2="final/demultiplexed/{sample}_rep{replicate}_R2.fastq.gz",
    params:
        index=lambda wildcards: references[wildcards.reference].bowtie_index
    log:
        "log/4-mapped/{sample}_rep{replicate}.{reference}.log"
    # TODO
    # - --sensitive (instead of --fast) would be default
    # - write uncompressed BAM?
    # - filter unmapped reads directly? (samtools view -F 4 or bowtie2 --no-unal)
    # - add RG header
    shell:
        "bowtie2"
        " --reorder"
        " -p {threads}"
        " -x {params.index}"
        " -1 {input.r1}"
        " -2 {input.r2}"
        " --fast"
        " 2> {log}"
        " "
        "| samtools sort -@ {threads} -o {output.bam} -"


rule pool_replicates:
    output:
        bam=temp("tmp/4-mapped/{sample}_pooled.{reference}.bam")
    input:
        bam_replicates=lambda wildcards: expand(
            "tmp/4-mapped/{{sample}}_rep{replicate}.{{reference}}.bam",
            replicate=get_replicates(libraries, wildcards.sample))
    run:
        if len(input.bam_replicates) == 1:
            os.link(input.bam_replicates[0], output.bam)
        else:
            # samtools merge output is already sorted
            shell("samtools merge {output.bam} {input.bam_replicates}")


rule convert_to_single_end:
    """Convert SAM files to single-end for marking duplicates"""
    output:
        bam=temp("tmp/5-mapped_se/{library}.bam")
    input:
        bam="tmp/4-mapped/{library}.bam"
    group: "duplicate_marking"
    run:
        se_bam.convert_paired_end_to_single_end_bam(
            input.bam,
            output.bam,
            keep_unmapped=False)


def dupmark_command(wildcards):
    maplibname = wildcards.maplib
    commands = {
        True:
            "LC_ALL=C je"
            " markdupes"
            " MISMATCHES=1"
            " SLOTS=-1"
            " SPLIT_CHAR=_",
        False:
            "picard"
            " MarkDuplicates"
            " VALIDATION_STRINGENCY=SILENT",
    }
    for maplib in maplibs:
        if maplib.name == maplibname:
            return commands[maplib.library.has_umi()]
    return commands[True]


# TODO have a look at UMI-tools also
rule mark_duplicates:
    """UMI-aware duplicate marking with je suite"""
    output:
        bam=temp("tmp/6-dupmarked/{maplib}.bam"),
        metrics="stats/6-dupmarked/{maplib}.metrics"
    input:
        bam="tmp/5-mapped_se/{maplib}.bam"
    log:
        "log/6-dupmarked/{maplib}.bam.log"
    group: "duplicate_marking"
    params: command=dupmark_command
    shell:
        "{params.command}"
        " REMOVE_DUPLICATES=FALSE"
        " I={input.bam}"
        " O={output.bam}"
        " M={output.metrics}"
        " 2> {log}"


rule mark_pe_duplicates:
    """Select duplicate-flagged alignments and mark them in the PE file"""
    resources:
        mem_mb = lambda wildcards, attempt: attempt * 6400
    output:
        bam=temp("tmp/7-dedup/{library}.bam")
    input:
        target_bam="tmp/4-mapped/{library}.bam",
        proxy_bam="tmp/6-dupmarked/{library}.bam"
    run:
        se_bam.mark_duplicates_by_proxy_bam(
            input.target_bam,
            input.proxy_bam,
            output.bam)


rule remove_exclude_regions:
    output:
        bam="final/bam/{library}.{reference}.bam"
    input:
        bam="tmp/7-dedup/{library}.{reference}.bam",
        bed=lambda wildcards: str(references[wildcards.reference].exclude_bed)
    shell:
        "bedtools"
        " intersect"
        " -v"
        " -abam {input.bam}"
        " -b {input.bed}"
        " > {output.bam}"


rule insert_size_metrics:
    output:
        txt="stats/final/{name}.insertsizes.txt",
        pdf="stats/final/{name}.insertsizes.pdf",
    input:
        bam="final/bam/{name}.bam"
    log:
        "log/final/{name}.insertsizes.txt.log"
    shell:
        "picard"
        " CollectInsertSizeMetrics"
        " I={input.bam}"
        " O={output.txt}"
        " HISTOGRAM_FILE={output.pdf}"
        " MINIMUM_PCT=0.5"
        " STOP_AFTER=10000000"
        " 2> {log}"


rule unscaled_bigwig:
    output:
        bw="final/bigwig/{library}.{reference}.unscaled.bw"
    input:
        bam="final/bam/{library}.{reference}.bam",
        bai="final/bam/{library}.{reference}.bai",
        genome_size="stats/genome.{reference}.size.txt",
    log:
        "log/final/{library}.{reference}.unscaled.bw.log"
    threads: 19
    shell:
        "bamCoverage"
        " -p {threads}"
        " --normalizeUsing RPGC"
        " --effectiveGenomeSize $(< {input.genome_size})"
        " -b {input.bam}"
        " -o {output.bw}"
        " --binSize 1"
        " 2> {log}"


for group in scaling_groups:
    rule:
        output:
            factors=temp(["stats/8-factors/{library.name}.factor.txt".format(library=np.treatment) for np in group.normalization_pairs]),
            info="stats/8-scalinginfo/{scaling_group_name}.txt".format(scaling_group_name=group.name)
        input:
            treatments=["stats/final/{maplib.name}.flagstat.txt".format(maplib=np.treatment) for np in group.normalization_pairs],
            controls=["stats/final/{maplib.name}.flagstat.txt".format(maplib=np.control) for np in group.normalization_pairs],
            genome_sizes=["stats/genome.{maplib.reference}.size.txt".format(maplib=np.treatment) for np in group.normalization_pairs],
        params:
            scaling_group=group,
        run:
            with open(output.info, "w") as outf:
                factors = compute_scaling(
                    params.scaling_group,
                    input.treatments,
                    input.controls,
                    outf,
                    genome_sizes=[read_int_from_file(gs) for gs in input.genome_sizes],
                    fragment_size=config["fragment_size"],
                )
                for factor, factor_path in zip(factors, output.factors):
                    with open(factor_path, "w") as f:
                        print(factor, file=f)


def set_compute_scaling_rule_names():
    """
    This sets the names of the compute scaling rules, which need to be
    defined anonymously because they are defined (above) in a loop.
    """
    prefix = "stats/8-scalinginfo/"
    for rul in workflow.rules:
        if "controls" in rul.input.keys():
            rul.name = "compute_scaling_factors_group_" + rul.output["info"][len(prefix):-4]


set_compute_scaling_rule_names()


rule summarize_scaling_factors:
    output:
        info="reports/scalinginfo.txt"
    input:
        factors=["stats/8-scalinginfo/{scaling_group_name}.txt".format(scaling_group_name=group.name) for group in scaling_groups]
    run:
        with open(output.info, "w") as f:
            print("sample_name", "#reads", "n_scaled_reads", "input_name", "n_input_reads", "factor", "scaling_group", sep="\t", file=f)
            for factor in input.factors:
                with open(factor) as factor_file:
                    for line in factor_file:
                        print(line.rstrip(), file=f)


rule summary_scaled_barplots:
    output:
        plot=expand("reports/scaling_barplot.{ext}", ext=["png", "pdf"]),
        grouped_plot=expand("reports/grouped_scaling_barplot.{ext}", ext=["png", "pdf"])
    input:
        info="reports/scalinginfo.txt"
    script:
        "summary_plots.R"


rule extract_fragment_size:
    input:
        insertsizes="{base}.insertsizes.txt"
    output:
        fragsize=temp("{base}.fragsize.txt")
    run:
        with open(output.fragsize, "w") as f:
            print(int(parse_insert_size_metrics(input.insertsizes)["median_insert_size"]),
                  file=f)


rule scaled_bigwig:
    output:
        bw="final/bigwig/{library}.scaled.bw"
    input:
        factor="stats/8-factors/{library}.factor.txt",
        fragsize="stats/final/{library}.fragsize.txt",
        bam="final/bam/{library}.bam",
        bai="final/bam/{library}.bai",
    threads: 19
    log:
        "log/final/{library}.scaled.bw.log"
    shell:
        # TODO also run this
        # - with "--binSize 50 --smoothLength 150"
        # - with "--binSize 500 --smoothLength 5000"
        "bamCoverage"
        " -p {threads}"
        " --binSize 1"
        " --extendReads $(< {input.fragsize})"
        " --scaleFactor $(< {input.factor})"
        " --bam {input.bam}"
        " -o {output.bw}"
        " 2> {log}"


rule stats:
    output:
        txt="stats/9-stats/{library}.{reference}.txt"
    input:
        mapped_flagstat="stats/4-mapped/{library}.{reference}.flagstat.txt",
        metrics="stats/6-dupmarked/{library}.{reference}.metrics",
        dedup_flagstat="stats/7-dedup/{library}.{reference}.flagstat.txt",
        final_flagstat="stats/final/{library}.{reference}.flagstat.txt",
        insertsizes="stats/final/{library}.{reference}.insertsizes.txt",
    run:
        d = dict(library=wildcards.library, reference=wildcards.reference)
        for flagstat, name in [
            (input.mapped_flagstat, "raw_mapped"),
            (input.dedup_flagstat, "dedup_mapped"),
            (input.final_flagstat, "final_mapped"),
        ]:
            d[name] = parse_flagstat(flagstat).mapped_reads
        d["library_size"] = parse_duplication_metrics(input.metrics)["estimated_library_size"]
        d["percent_duplication"] = parse_duplication_metrics(input.metrics)["percent_duplication"]
        d["insert_size"] = parse_insert_size_metrics(input.insertsizes)["median_insert_size"]
        with open(output.txt, "w") as f:
            print(*d.keys(), sep="\t", file=f)
            print(*d.values(), sep="\t", file=f)


rule stats_summary:
    output:
        txt="reports/stats_summary.txt"
    input:
        expand("stats/9-stats/{maplib.name}.txt", maplib=maplibs)
    run:
        header = [
            "library",
            "reference",
            "raw_mapped",
            "dedup_mapped",
            "final_mapped",
            "library_size",
            "percent_duplication",
            "insert_size",
        ]

        with open(output.txt, "w") as f:
            print(*header, sep="\t", file=f)
            for stats_file in sorted(input):
                summary = parse_stats_fields(stats_file)
                row = [summary[k] for k in header]
                print(*row, sep="\t", file=f)


rule compute_effective_genome_size:
    output:
        txt="stats/genome.{reference}.size.txt"
    input:
        fasta=lambda wildcards: str(references[wildcards.reference].fasta)
    run:
        with open(output.txt, "w") as f:
            print(compute_genome_size(input.fasta), file=f)


rule deeptools_fingerprint:
    output:
        counts="stats/final/{library}.fingerprint.log",
        qc="stats/final/{library}.fingerprint.metrics"
    input:
        bam="final/bam/{library}.bam",
        bai="final/bam/{library}.bai"
    threads: 8
    shell:
        "plotFingerprint"
        " -b {input.bam}"
        " --outRawCounts {output.counts}"
        " --outQualityMetrics {output.qc}"
        " -p {threads}"
        " --extendReads"


rule samtools_index:
    output:
        "{name}.bai"
    input:
        "{name}.bam"
    shell:
        "samtools index {input} {output}"


rule samtools_idxstats:
    output:
        txt="stats/{name}.idxstats.txt"
    input:
        bam="tmp/{name}.bam",
        bai="tmp/{name}.bai",
    shell:
        "samtools idxstats {input.bam} > {output.txt}"


rule samtools_flagstat:
    output:
        txt="stats/{name}.flagstat.txt"
    input:
        bam="tmp/{name}.bam"
    shell:
        "samtools flagstat {input.bam} > {output.txt}"


rule samtools_flagstat_final:
    output:
        txt="stats/final/{name}.flagstat.txt"
    input:
        bam="final/bam/{name}.bam"
    shell:
        "samtools flagstat {input.bam} > {output.txt}"<|MERGE_RESOLUTION|>--- conflicted
+++ resolved
@@ -63,13 +63,8 @@
         "reports/scaling_barplot.png",
         "reports/grouped_scaling_barplot.png",
     ]
-<<<<<<< HEAD
-    + expand("reports/fastqc/{library.fastqbase}_R{read}_fastqc/fastqc_data.txt", library=libraries, read=(1, 2))
+    + expand("reports/fastqc/{library.fastqbase}_R{read}_fastqc/fastqc_data.txt", library=multiplexed_libraries, read=(1, 2))
     + expand("log/2-noadapters/{library.fastqbase}.trimmed.log", library=multiplexed_libraries)
-=======
-    + expand("reports/fastqc/{library.fastqbase}_R{read}_fastqc/fastqc_data.txt", library=multiplexed_libraries, read=(1, 2))
-    + expand("log/2-noadapters/{library.fastqbase}.trimmed.log", library=libraries)
->>>>>>> b1b59571
     + expand("log/4-mapped/{maplib.name}.log", maplib=[m for m in maplibs if not isinstance(m.library, Pool)])
     + expand("stats/6-dupmarked/{maplib.name}.metrics", maplib=maplibs)
 )
