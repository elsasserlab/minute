import se_bam
# TODO
# - switch to interleaved files?
from utils import (
    read_libraries,
    read_scaling_groups,
    flagstat_mapped_reads,
    compute_scaling,
    parse_duplication_metrics,
    parse_insert_size_metrics,
    parse_stats_fields,
    read_int_from_file,
    compute_genome_size,
    detect_bowtie_index_name,
    get_replicates,
    group_libraries_by_sample,
    print_metadata_overview,
    is_snakemake_calling_itself,
    map_fastq_prefix_to_list_of_libraries,
    get_normalization_pairs,
)


configfile: "config.yaml"

if "bowtie_index_name" not in config:
    try:
        config["bowtie_index_name"] = detect_bowtie_index_name(config["reference_fasta"])
    except FileNotFoundError as e:
        sys.exit(str(e))

libraries = list(read_libraries())
pools = list(group_libraries_by_sample(libraries))
scaling_groups = list(read_scaling_groups(libraries))

if not is_snakemake_calling_itself():
    print_metadata_overview(libraries, pools, scaling_groups)

fastq_map = map_fastq_prefix_to_list_of_libraries(libraries)

rule final:
    input:
        "reports/multiqc_report.html",
        expand([
            "final/bigwig/{library.name}.unscaled.bw",
            "final/bigwig/{library.sample}_pooled.unscaled.bw",
        ], library=libraries),
        expand("final/bigwig/{library.name}.scaled.bw",
<<<<<<< HEAD
            library=[np.treatment for np in get_normalization_pairs(scaling_groups)]),
        "reports/stats_summary.txt",
        "reports/scalinginfo.txt",
=======
            library=[np.treatment for np in normalization_pairs]),

rule multiqc:
    output: "reports/multiqc_report.html"
    input:
        expand("reports/fastqc/{fastq}_R{read}_fastqc/fastqc_data.txt",
            fastq=fastq_map.keys(), read=(1, 2)),
        expand("log/2-noadapters/{fastq}.trimmed.log", fastq=fastq_map.keys()),
        expand("log/4-mapped/{library.name}.log", library=libraries),
        expand("tmp/6-dupmarked/{library.name}.metrics", library=libraries),
        "reports/scalinginfo.txt",
        "reports/stats_summary.txt",
        multiqc_config=os.path.join(os.path.dirname(workflow.snakefile), "multiqc_config.yaml")
>>>>>>> ef032f00
    shell:
        "multiqc -o reports/ -c {input.multiqc_config} {input}"


rule clean:
    shell:
        "rm -rf"
        " tmp"
        " final"
        " stats"
        " reports"
        " log"


rule fastqc_input:
    output:
        html="reports/fastqc/{name}_fastqc.html",
        zip=temp("reports/fastqc/{name}_fastqc.zip"),
        data="reports/fastqc/{name}_fastqc/fastqc_data.txt",
    input:
        fastq="fastq/{name}.fastq.gz"
    shell:
        "fastqc --extract -o reports/fastqc {input.fastq}"


rule move_umi_to_header:
    output:
        r1=temp("tmp/1-noumi/{name}.1.fastq.gz"),
        r2=temp("tmp/1-noumi/{name}.2.fastq.gz"),
    input:
        r1="fastq/{name}_R1.fastq.gz",
        r2="fastq/{name}_R2.fastq.gz",
    params:
        umistring="N" * config['umi_length']
    log:
        "log/1-noumi/{name}.log"
    shell:
        "umi_tools"
        " extract"
        " --extract-method=string"
        " -p {params.umistring}"
        " -I {input.r1}"
        " --read2-in={input.r2}"
        " -S {output.r1}"
        " --read2-out {output.r2}"
        " > {log}"


rule remove_contamination:
    threads:
        8
    output:
        r1=temp("tmp/2-noadapters/{name}.1.fastq.gz"),
        r2=temp("tmp/2-noadapters/{name}.2.fastq.gz"),
    input:
        r1="tmp/1-noumi/{name}.1.fastq.gz",
        r2="tmp/1-noumi/{name}.2.fastq.gz",
    log:
        "log/2-noadapters/{name}.trimmed.log"
    shell:
        "cutadapt"
        " -j {threads}"
        " -Z"
        " -e 0.15"
        " -A TTTTTCTTTTCTTTTTTCTTTTCCTTCCTTCTAA"
        " --discard-trimmed"
        " -o {output.r1}"
        " -p {output.r2}"
        " {input.r1}"
        " {input.r2}"
        " > {log}"


rule barcodes:
    """File with list of barcodes needed for demultiplexing"""
    output:
        barcodes_fasta=temp("tmp/3-barcodes/{fastqbase}.fasta")
    run:
        with open(output.barcodes_fasta, "w") as f:
            for library in libraries:
                if library.fastqbase != wildcards.fastqbase:
                    continue
                f.write(f">{library.name}\n^{library.barcode}\n")


for fastq_base, libs in fastq_map.items():

    rule:
        output:
            expand("final/fastq/{library.name}_R{read}.fastq.gz", library=libs, read=(1, 2)),
            unknown_r1=temp("final/fastq/{fastqbase}-unknown_R1.fastq.gz".format(fastqbase=fastq_base)),
            unknown_r2=temp("final/fastq/{fastqbase}-unknown_R2.fastq.gz".format(fastqbase=fastq_base)),
        input:
            r1="tmp/2-noadapters/{fastqbase}.1.fastq.gz".format(fastqbase=fastq_base),
            r2="tmp/2-noadapters/{fastqbase}.2.fastq.gz".format(fastqbase=fastq_base),
            barcodes_fasta="tmp/3-barcodes/{fastqbase}.fasta".format(fastqbase=fastq_base),
        params:
            r1=lambda wildcards: "final/fastq/{name}_R1.fastq.gz",
            r2=lambda wildcards: "final/fastq/{name}_R2.fastq.gz",
            fastqbase=fastq_base,
        log:
            "log/3-demultiplexed/{fastqbase}.log".format(fastqbase=fastq_base)
        shell:
            "cutadapt"
            " -e 0.15"  # TODO determine from barcode length
            " --compression-level=4"
            " -g file:{input.barcodes_fasta}"
            " -o {params.r1}"
            " -p {params.r2}"
            " --untrimmed-output final/fastq/{params.fastqbase}-unknown_R1.fastq.gz"
            " --untrimmed-paired-output final/fastq/{params.fastqbase}-unknown_R2.fastq.gz"
            " {input.r1}"
            " {input.r2}"
            " > {log}"


def set_demultiplex_rule_names():
    """
    This sets the names of the demultiplexing rules, which need to be
    defined anonymously because they are defined (above) in a loop.
    """
    prefix = "tmp/2-noadapters/"
    for rul in workflow.rules:
        if not "barcodes_fasta" in rul.input.keys():
            # Ensure we get the demultiplexing rules only
            continue
        input = rul.input["r1"]
        assert input.startswith(prefix)
        # Remove the prefix and the ".1.fastq.gz" suffix
        rul.name = "demultiplex_" + rul.input["r1"][len(prefix):-11]


set_demultiplex_rule_names()


rule bowtie2:
    threads:
        20
    output:
        bam=temp("tmp/4-mapped/{sample}_rep{replicate}.bam")
    input:
        r1="final/fastq/{sample}_rep{replicate}_R1.fastq.gz",
        r2="final/fastq/{sample}_rep{replicate}_R2.fastq.gz",
    log:
        "log/4-mapped/{sample}_rep{replicate}.log"
    # TODO
    # - --sensitive (instead of --fast) would be default
    # - write uncompressed BAM?
    # - filter unmapped reads directly? (samtools view -F 4 or bowtie2 --no-unal)
    # - add RG header
    shell:
        "bowtie2"
        " -p {threads}"
        " -x {config[bowtie_index_name]}"
        " -1 {input.r1}"
        " -2 {input.r2}"
        " --fast"
        " 2> {log}"
        " "
        "| samtools sort -o {output.bam} -"


rule pool_replicates:
    output:
        bam=temp("tmp/4-mapped/{sample}_pooled.bam")
    input:
        bam_replicates=lambda wildcards: expand(
            "tmp/4-mapped/{{sample}}_rep{replicates}.bam",
            replicates=get_replicates(libraries, wildcards.sample))
    run:
        if len(input.bam_replicates) == 1:
            os.link(input.bam_replicates[0], output.bam)
        else:
            # samtools merge output is already sorted
            shell("samtools merge {output.bam} {input.bam_replicates}")


rule convert_to_single_end:
    """Convert sam files to single-end for marking duplicates"""
    output:
        bam=temp("tmp/5-mapped_se/{library}.bam")
    input:
        bam="tmp/4-mapped/{library}.bam"
    run:
        se_bam.convert_paired_end_to_single_end_bam(
            input.bam,
            output.bam,
            keep_unmapped=False)

# TODO have a look at UMI-tools also
rule mark_duplicates:
    """UMI-aware duplicate marking with je suite"""
    output:
        bam=temp("tmp/6-dupmarked/{library}.bam"),
        metrics="tmp/6-dupmarked/{library}.metrics"
    input:
        bam="tmp/5-mapped_se/{library}.bam"
    shell:
        "LC_ALL=C je"
        " markdupes"
        " MISMATCHES=1"
        " REMOVE_DUPLICATES=FALSE"
        " SLOTS=-1"
        " SPLIT_CHAR=_"
        " I={input.bam}"
        " O={output.bam}"
        " M={output.metrics}"


rule mark_pe_duplicates:
    """Select duplicate-flagged alignments and mark them in the PE file"""
    output:
        bam=temp("tmp/7-dedup/{library}.bam")
    input:
        target_bam="tmp/4-mapped/{library}.bam",
        proxy_bam="tmp/6-dupmarked/{library}.bam"
    run:
        se_bam.mark_duplicates_by_proxy_bam(
            input.target_bam,
            input.proxy_bam,
            output.bam)


rule remove_exclude_regions:
    output:
        bam="final/bam/{library}.bam"
    input:
        bam="tmp/7-dedup/{library}.bam",
        bed=config["exclude_regions"]
    shell:
        "bedtools"
        " intersect"
        " -v"
        " -abam {input.bam}"
        " -b {input.bed}"
        " > {output.bam}"


rule insert_size_metrics:
    output:
        txt="{base}.insertsizes.txt",
        pdf="{base}.insertsizes.pdf",
    input:
        bam="{base}.bam"
    shell:
        "picard"
        " CollectInsertSizeMetrics"
        " I={input.bam}"
        " O={output.txt}"
        " HISTOGRAM_FILE={output.pdf}"
        " MINIMUM_PCT=0.5"
        " STOP_AFTER=10000000"


rule unscaled_bigwig:
    output:
        bw="final/bigwig/{library}.unscaled.bw"
    input:
        bam="final/bam/{library}.bam",
        bai="final/bam/{library}.bai",
        genome_size="tmp/genome_size.txt",
    log:
        "log/final/{library}.unscaled.bw.log"
    threads: 20
    shell:
        "bamCoverage"
        " -p {threads}"
        " --normalizeUsing RPGC"
        " --effectiveGenomeSize $(< {input.genome_size})"
        " -b {input.bam}"
        " -o {output.bw}"
        " --binSize 1"
        " 2> {log}"


for group in scaling_groups:
    rule:
        output:
            factors=temp(["tmp/8-factors/{library.name}.factor.txt".format(library=np.treatment) for np in group.normalization_pairs]),
            info="tmp/8-scalinginfo/{scaling_group_name}.txt".format(scaling_group_name=group.name)
        input:
            treatments=["final/bam/{library.name}.flagstat.txt".format(library=np.treatment) for np in group.normalization_pairs],
            controls=["final/bam/{library.name}.flagstat.txt".format(library=np.control) for np in group.normalization_pairs],
            genome_size="tmp/genome_size.txt",
        params:
            scaling_group=group,
        run:
            with open(output.info, "w") as outf:
                factors = compute_scaling(
                    params.scaling_group,
                    input.treatments,
                    input.controls,
                    outf,
                    genome_size=read_int_from_file(input.genome_size),
                    fragment_size=config["fragment_size"],
                )
                for factor, factor_path in zip(factors, output.factors):
                    with open(factor_path, "w") as f:
                        print(factor, file=f)


def set_compute_scaling_rule_names():
    """
    This sets the names of the compute scaling rules, which need to be
    defined anonymously because they are defined (above) in a loop.
    """
    prefix = "tmp/8-scalinginfo/"
    for rul in workflow.rules:
        if "controls" in rul.input.keys():
            rul.name = "compute_scaling_factors_group_" + rul.output["info"][len(prefix):-4]


set_compute_scaling_rule_names()


rule summarize_scaling_factors:
    output:
        info="reports/scalinginfo.txt"
    input:
        factors=["tmp/8-scalinginfo/{scaling_group_name}.txt".format(scaling_group_name=group.name) for group in scaling_groups]
    run:
        with open(output.info, "w") as f:
            print("sample_name", "#reads", "n_scaled_reads", "input_name", "n_input_reads", "factor", "scaling_group", sep="\t", file=f)
            for factor in input.factors:
                with open(factor) as factor_file:
                    for line in factor_file:
                        print(line.rstrip(), file=f)


rule extract_fragment_size:
    input:
        insertsizes="{base}.insertsizes.txt"
    output:
        fragsize=temp("{base}.fragsize.txt")
    run:
        with open(output.fragsize, "w") as f:
            print(int(parse_insert_size_metrics(input.insertsizes)["median_insert_size"]),
                  file=f)


rule scaled_bigwig:
    output:
        bw="final/bigwig/{library}.scaled.bw"
    input:
        factor="tmp/8-factors/{library}.factor.txt",
        fragsize="final/bam/{library}.fragsize.txt",
        bam="final/bam/{library}.bam",
        bai="final/bam/{library}.bai",
    threads: 20
    log:
        "log/final/{library}.scaled.bw.log"
    shell:
        # TODO also run this
        # - with "--binSize 50 --smoothLength 150"
        # - with "--binSize 500 --smoothLength 5000"
        "bamCoverage"
        " -p {threads}"
        " --binSize 1"
        " --extendReads $(< {input.fragsize})"
        " --scaleFactor $(< {input.factor})"
        " --bam {input.bam}"
        " -o {output.bw}"
        " 2> {log}"


rule stats:
    output:
        txt="tmp/9-stats/{library}.txt"
    input:
        mapped_flagstat="tmp/4-mapped/{library}.flagstat.txt",
        metrics="tmp/6-dupmarked/{library}.metrics",
        dedup_flagstat="tmp/7-dedup/{library}.flagstat.txt",
        final_flagstat="final/bam/{library}.flagstat.txt",
        insertsizes="final/bam/{library}.insertsizes.txt",
    run:
        row = []
        for flagstat, name in [
            (input.mapped_flagstat, "mapped"),
            (input.dedup_flagstat, "dedup"),
            (input.final_flagstat, "final"),
        ]:
            mapped_reads = flagstat_mapped_reads(flagstat)
            row.append(mapped_reads)

        row.append(parse_duplication_metrics(input.metrics)["estimated_library_size"])
        row.append(parse_duplication_metrics(input.metrics)["percent_duplication"])
        row.append(parse_insert_size_metrics(input.insertsizes)["median_insert_size"])
        with open(output.txt, "w") as f:
            print("mapped", "dedup_mapped", "final_mapped", "library_size", "percent_duplication", "insert_size", sep="\t", file=f)
            print(*row, sep="\t", file=f)


rule stats_summary:
    output:
        txt="reports/stats_summary.txt"
    input:
        expand("tmp/9-stats/{library.name}.txt", library=libraries) + expand("tmp/9-stats/{pool.name}.txt", pool=pools)
    run:
        stats_summaries = [parse_stats_fields(st_file) for st_file in input]

        # I am considering we want the keys to be in a specific order
        header = [
            "library",
            "mapped",
            "dedup_mapped",
            "final_mapped",
            "library_size",
            "percent_duplication",
            "insert_size",
        ]

        with open(output.txt, "w") as f:
            print(*header, sep="\t", file=f)
            for stats_file in input:
                summary = parse_stats_fields(stats_file)
                row = [summary[k] for k in header]
                print(*row, sep="\t", file=f)


rule compute_effective_genome_size:
    output:
        txt="tmp/genome_size.txt"
    input:
        fasta=config["reference_fasta"]
    run:
        with open(output.txt, "w") as f:
            print(compute_genome_size(input.fasta), file=f)


rule samtools_index:
    output:
        "{name}.bai"
    input:
        "{name}.bam"
    shell:
        "samtools index {input} {output}"


rule samtools_idxstats:
    output:
        txt="{name}.idxstats.txt"
    input:
        bam="{name}.bam",
        bai="{name}.bai",
    shell:
        "samtools idxstats {input.bam} > {output.txt}"


rule samtools_flagstat:
    output:
        txt="{name}.flagstat.txt"
    input:
        bam="{name}.bam"
    shell:
        "samtools flagstat {input.bam} > {output.txt}"<|MERGE_RESOLUTION|>--- conflicted
+++ resolved
@@ -46,12 +46,8 @@
             "final/bigwig/{library.sample}_pooled.unscaled.bw",
         ], library=libraries),
         expand("final/bigwig/{library.name}.scaled.bw",
-<<<<<<< HEAD
             library=[np.treatment for np in get_normalization_pairs(scaling_groups)]),
-        "reports/stats_summary.txt",
-        "reports/scalinginfo.txt",
-=======
-            library=[np.treatment for np in normalization_pairs]),
+
 
 rule multiqc:
     output: "reports/multiqc_report.html"
@@ -64,7 +60,6 @@
         "reports/scalinginfo.txt",
         "reports/stats_summary.txt",
         multiqc_config=os.path.join(os.path.dirname(workflow.snakefile), "multiqc_config.yaml")
->>>>>>> ef032f00
     shell:
         "multiqc -o reports/ -c {input.multiqc_config} {input}"
 
