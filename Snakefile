import os
import sys

import se_bam
from utils import (
    read_libraries,
    read_scaling_groups,
    parse_flagstat,
    compute_scaling,
    parse_duplication_metrics,
    parse_insert_size_metrics,
    parse_stats_fields,
    read_int_from_file,
    compute_genome_size,
    get_replicates,
    format_metadata_overview,
    is_snakemake_calling_itself,
    map_fastq_prefix_to_list_of_libraries,
    make_references,
    flatten_scaling_groups,
    Pool,
    MultiplexedReplicate,
)


configfile: "config.yaml"


localrules: 
    final,
    multiqc,
    clean,
    barcodes,
    remove_exclude_regions,
    summarize_scaling_factors,
    extract_fragment_size,
    stats,
    stats_summary,
    convert_to_single_end,
    mark_duplicates,
    samtools_index,
    samtools_flagstat,
    samtools_flagstat_final,
    insert_size_metrics,


references = make_references(config["references"])
libraries = list(read_libraries("libraries.tsv"))
multiplexed_libraries = [lib for lib in libraries if isinstance(lib, MultiplexedReplicate)]
direct_libraries = [lib for lib in libraries if not isinstance(lib, MultiplexedReplicate)]
scaling_groups = list(read_scaling_groups("groups.tsv", libraries))
maplibs = list(flatten_scaling_groups(scaling_groups))


if not is_snakemake_calling_itself():
    print(format_metadata_overview(references, libraries, maplibs, scaling_groups), file=sys.stderr)


multiqc_inputs = (
    [
        "reports/scalinginfo.txt",
        "reports/stats_summary.txt",
        "reports/scaling_barplot.png",
        "reports/grouped_scaling_barplot.png",
    ]
    + expand("reports/fastqc/{library.fastqbase}_R{read}_fastqc/fastqc_data.txt", library=libraries, read=(1, 2))
    + expand("log/2-noadapters/{library.fastqbase}.trimmed.log", library=libraries)
    + expand("log/4-mapped/{maplib.name}.log", maplib=[m for m in maplibs if not isinstance(m.library, Pool)])
    + expand("stats/6-dupmarked/{maplib.name}.metrics", maplib=maplibs)
)
bigwigs = (
    expand("final/bigwig/{maplib.name}.unscaled.bw", maplib=maplibs)
    + expand("final/bigwig/{maplib.name}.scaled.bw",
        maplib=flatten_scaling_groups(scaling_groups, controls=False))
)


rule final:
    input:
        bigwigs,
        "reports/multiqc_report.html",


rule quick:
    input:
        bigwigs,
        "reports/multiqc_report_without_fingerprints.html",


rule multiqc:
    output: "reports/multiqc_report.html"
    input:
<<<<<<< HEAD
        expand("reports/fastqc/{library.fastqbase}_R{read}_fastqc/fastqc_data.txt",
            library=libraries, read=(1, 2)),
        expand("log/2-noadapters/{library.fastqbase}.trimmed.log", library=multiplexed_libraries),
        expand("log/4-mapped/{maplib.name}.log", maplib=[m for m in maplibs if not isinstance(m.library, Pool)]),
        expand("stats/6-dupmarked/{maplib.name}.metrics", maplib=maplibs),
        "reports/scalinginfo.txt",
        "reports/stats_summary.txt",
        "reports/scaling_barplot.png",
        "reports/grouped_scaling_barplot.png",
=======
        multiqc_inputs,
        expand("stats/final/{maplib.name}.fingerprint.log", maplib=maplibs),
        expand("stats/final/{maplib.name}.fingerprint.metrics", maplib=maplibs),
>>>>>>> 1e59c16a
        multiqc_config=os.path.join(os.path.dirname(workflow.snakefile), "multiqc_config.yaml")
    log:
        "log/multiqc_report.log"
    shell:
        "multiqc -o reports/ -c {input.multiqc_config} {input} 'stats/final' 2> {log}"



rule multiqc_without_fingerprints:
    output: "reports/multiqc_report_without_fingerprints.html"
    input:
        multiqc_inputs,
        multiqc_config=os.path.join(os.path.dirname(workflow.snakefile), "multiqc_config.yaml")
    log:
        "log/multiqc_report_without_fingerprints.log"
    shell:
        "multiqc -o reports/ -c {input.multiqc_config} {input} 'stats/final' 2> {log}"
        " && "
        " mv reports/multiqc_report.html {output}"


rule clean:
    shell:
        "rm -rf"
        " tmp"
        " final"
        " stats"
        " reports"
        " log"


rule fastqc_input:
    output:
        html="reports/fastqc/{name}_fastqc.html",
        zip=temp("reports/fastqc/{name}_fastqc.zip"),
        data="reports/fastqc/{name}_fastqc/fastqc_data.txt",
    input:
        fastq="fastq/{name}.fastq.gz"
    log:
        "log/1-fastqc/{name}_fastqc.html.log"
    shell:
        "fastqc --extract -o reports/fastqc {input.fastq} > {log} 2>&1 "


rule remove_contamination:
    threads:
        8
    output:
        r1=temp("tmp/2-noadapters/{name}.1.fastq.gz"),
        r2=temp("tmp/2-noadapters/{name}.2.fastq.gz"),
    input:
        r1="fastq/{name}_R1.fastq.gz",
        r2="fastq/{name}_R2.fastq.gz",
    log:
        "log/2-noadapters/{name}.trimmed.log"
    shell:
        "cutadapt"
        " -j {threads}"
        " -Z"
        " -u {config[umi_length]}"
        " --rename '{{id}}_{{r1.cut_prefix}} {{comment}}'"
        " -e 0.15"
        " -A TTTTTCTTTTCTTTTTTCTTTTCCTTCCTTCTAA"
        " --nextseq-trim=20"
        " --discard-trimmed"
        " -o {output.r1}"
        " -p {output.r2}"
        " {input.r1}"
        " {input.r2}"
        " > {log}"


rule barcodes:
    """File with list of barcodes needed for demultiplexing"""
    output:
        barcodes_fasta=temp("tmp/3-barcodes/{fastqbase}.fasta")
    run:
        with open(output.barcodes_fasta, "w") as f:
            for library in multiplexed_libraries:
                if library.fastqbase != wildcards.fastqbase:
                    continue
                f.write(f">{library.name}\n^{library.barcode}\n")


for fastq_base, libs in map_fastq_prefix_to_list_of_libraries(multiplexed_libraries).items():

    rule:
        output:
            expand("final/demultiplexed/{library.name}_R{read}.fastq.gz", library=libs, read=(1, 2)),
        input:
            r1="tmp/2-noadapters/{fastqbase}.1.fastq.gz".format(fastqbase=fastq_base),
            r2="tmp/2-noadapters/{fastqbase}.2.fastq.gz".format(fastqbase=fastq_base),
            barcodes_fasta="tmp/3-barcodes/{fastqbase}.fasta".format(fastqbase=fastq_base),
        params:
            r1=lambda wildcards: "final/demultiplexed/{name}_R1.fastq.gz",
            r2=lambda wildcards: "final/demultiplexed/{name}_R2.fastq.gz",
            fastqbase=fastq_base,
        threads: 8
        log:
            "log/3-demultiplexed/{fastqbase}.log".format(fastqbase=fastq_base)
        shell:
            "cutadapt"
            " -j {threads}"
            " -e 1"
            " --compression-level=4"
            " -g file:{input.barcodes_fasta}"
            " -o {params.r1}"
            " -p {params.r2}"
            " --discard-untrimmed"
            " {input.r1}"
            " {input.r2}"
            " > {log}"


def set_demultiplex_rule_names():
    """
    This sets the names of the demultiplexing rules, which need to be
    defined anonymously because they are defined (above) in a loop.
    """
    prefix = "tmp/2-noadapters/"
    for rul in workflow.rules:
        if not "barcodes_fasta" in rul.input.keys():
            # Ensure we get the demultiplexing rules only
            continue
        input = rul.input["r1"]
        assert input.startswith(prefix)
        # Remove the prefix and the ".1.fastq.gz" suffix
        rul.name = "demultiplex_" + rul.input["r1"][len(prefix):-11]


set_demultiplex_rule_names()


for lib in direct_libraries:

    rule:
        output:
            fastq="final/demultiplexed/{lib.name}_R{{r}}.fastq.gz".format(lib=lib)
        input:
            fastq="fastq/{lib.fastqbase}_R{{r}}.fastq.gz".format(lib=lib)
        shell:
            "ln -s ../../{input} {output}"


rule bowtie2:
    threads:
        19  # One fewer than available to allow other jobs to run in parallel
    output:
        bam=temp("tmp/4-mapped/{sample}_rep{replicate}.{reference}.bam")
    input:
        r1="final/demultiplexed/{sample}_rep{replicate}_R1.fastq.gz",
        r2="final/demultiplexed/{sample}_rep{replicate}_R2.fastq.gz",
    params:
        index=lambda wildcards: references[wildcards.reference].bowtie_index
    log:
        "log/4-mapped/{sample}_rep{replicate}.{reference}.log"
    # TODO
    # - --sensitive (instead of --fast) would be default
    # - write uncompressed BAM?
    # - filter unmapped reads directly? (samtools view -F 4 or bowtie2 --no-unal)
    # - add RG header
    shell:
        "bowtie2"
        " --reorder"
        " -p {threads}"
        " -x {params.index}"
        " -1 {input.r1}"
        " -2 {input.r2}"
        " --fast"
        " 2> {log}"
        " "
        "| samtools sort -@ {threads} -o {output.bam} -"


rule pool_replicates:
    output:
        bam=temp("tmp/4-mapped/{sample}_pooled.{reference}.bam")
    input:
        bam_replicates=lambda wildcards: expand(
            "tmp/4-mapped/{{sample}}_rep{replicate}.{{reference}}.bam",
            replicate=get_replicates(libraries, wildcards.sample))
    run:
        if len(input.bam_replicates) == 1:
            os.link(input.bam_replicates[0], output.bam)
        else:
            # samtools merge output is already sorted
            shell("samtools merge {output.bam} {input.bam_replicates}")


rule convert_to_single_end:
    """Convert SAM files to single-end for marking duplicates"""
    output:
        bam=temp("tmp/5-mapped_se/{library}.bam")
    input:
        bam="tmp/4-mapped/{library}.bam"
    group: "duplicate_marking"
    run:
        se_bam.convert_paired_end_to_single_end_bam(
            input.bam,
            output.bam,
            keep_unmapped=False)


def dupmark_command(wildcards):
    maplibname = wildcards.maplib
    commands = {
        True:
            "LC_ALL=C je"
            " markdupes"
            " MISMATCHES=1"
            " SLOTS=-1"
            " SPLIT_CHAR=_",
        False:
            "picard"
            " MarkDuplicates"
            " VALIDATION_STRINGENCY=SILENT",
    }
    for maplib in maplibs:
        if maplib.name == maplibname:
            return commands[maplib.library.has_umi()]
    return commands[True]


# TODO have a look at UMI-tools also
rule mark_duplicates:
    """UMI-aware duplicate marking with je suite"""
    output:
        bam=temp("tmp/6-dupmarked/{maplib}.bam"),
        metrics="stats/6-dupmarked/{maplib}.metrics"
    input:
        bam="tmp/5-mapped_se/{maplib}.bam"
    log:
        "log/6-dupmarked/{maplib}.bam.log"
    group: "duplicate_marking"
    params: command=dupmark_command
    shell:
        "{params.command}"
        " REMOVE_DUPLICATES=FALSE"
        " I={input.bam}"
        " O={output.bam}"
        " M={output.metrics}"
        " 2> {log}"


rule mark_pe_duplicates:
    """Select duplicate-flagged alignments and mark them in the PE file"""
    resources:
        mem_mb = lambda wildcards, attempt: attempt * 6400
    output:
        bam=temp("tmp/7-dedup/{library}.bam")
    input:
        target_bam="tmp/4-mapped/{library}.bam",
        proxy_bam="tmp/6-dupmarked/{library}.bam"
    run:
        se_bam.mark_duplicates_by_proxy_bam(
            input.target_bam,
            input.proxy_bam,
            output.bam)


rule remove_exclude_regions:
    output:
        bam="final/bam/{library}.{reference}.bam"
    input:
        bam="tmp/7-dedup/{library}.{reference}.bam",
        bed=lambda wildcards: str(references[wildcards.reference].exclude_bed)
    shell:
        "bedtools"
        " intersect"
        " -v"
        " -abam {input.bam}"
        " -b {input.bed}"
        " > {output.bam}"


rule insert_size_metrics:
    output:
        txt="stats/final/{name}.insertsizes.txt",
        pdf="stats/final/{name}.insertsizes.pdf",
    input:
        bam="final/bam/{name}.bam"
    log:
        "log/final/{name}.insertsizes.txt.log"
    shell:
        "picard"
        " CollectInsertSizeMetrics"
        " I={input.bam}"
        " O={output.txt}"
        " HISTOGRAM_FILE={output.pdf}"
        " MINIMUM_PCT=0.5"
        " STOP_AFTER=10000000"
        " 2> {log}"


rule unscaled_bigwig:
    output:
        bw="final/bigwig/{library}.{reference}.unscaled.bw"
    input:
        bam="final/bam/{library}.{reference}.bam",
        bai="final/bam/{library}.{reference}.bai",
        genome_size="stats/genome.{reference}.size.txt",
    log:
        "log/final/{library}.{reference}.unscaled.bw.log"
    threads: 19
    shell:
        "bamCoverage"
        " -p {threads}"
        " --normalizeUsing RPGC"
        " --effectiveGenomeSize $(< {input.genome_size})"
        " -b {input.bam}"
        " -o {output.bw}"
        " --binSize 1"
        " 2> {log}"


for group in scaling_groups:
    rule:
        output:
            factors=temp(["stats/8-factors/{library.name}.factor.txt".format(library=np.treatment) for np in group.normalization_pairs]),
            info="stats/8-scalinginfo/{scaling_group_name}.txt".format(scaling_group_name=group.name)
        input:
            treatments=["stats/final/{maplib.name}.flagstat.txt".format(maplib=np.treatment) for np in group.normalization_pairs],
            controls=["stats/final/{maplib.name}.flagstat.txt".format(maplib=np.control) for np in group.normalization_pairs],
            genome_sizes=["stats/genome.{maplib.reference}.size.txt".format(maplib=np.treatment) for np in group.normalization_pairs],
        params:
            scaling_group=group,
        run:
            with open(output.info, "w") as outf:
                factors = compute_scaling(
                    params.scaling_group,
                    input.treatments,
                    input.controls,
                    outf,
                    genome_sizes=[read_int_from_file(gs) for gs in input.genome_sizes],
                    fragment_size=config["fragment_size"],
                )
                for factor, factor_path in zip(factors, output.factors):
                    with open(factor_path, "w") as f:
                        print(factor, file=f)


def set_compute_scaling_rule_names():
    """
    This sets the names of the compute scaling rules, which need to be
    defined anonymously because they are defined (above) in a loop.
    """
    prefix = "stats/8-scalinginfo/"
    for rul in workflow.rules:
        if "controls" in rul.input.keys():
            rul.name = "compute_scaling_factors_group_" + rul.output["info"][len(prefix):-4]


set_compute_scaling_rule_names()


rule summarize_scaling_factors:
    output:
        info="reports/scalinginfo.txt"
    input:
        factors=["stats/8-scalinginfo/{scaling_group_name}.txt".format(scaling_group_name=group.name) for group in scaling_groups]
    run:
        with open(output.info, "w") as f:
            print("sample_name", "#reads", "n_scaled_reads", "input_name", "n_input_reads", "factor", "scaling_group", sep="\t", file=f)
            for factor in input.factors:
                with open(factor) as factor_file:
                    for line in factor_file:
                        print(line.rstrip(), file=f)


rule summary_scaled_barplots:
    output:
        plot=expand("reports/scaling_barplot.{ext}", ext=["png", "pdf"]),
        grouped_plot=expand("reports/grouped_scaling_barplot.{ext}", ext=["png", "pdf"])
    input:
        info="reports/scalinginfo.txt"
    script:
        "summary_plots.R"


rule extract_fragment_size:
    input:
        insertsizes="{base}.insertsizes.txt"
    output:
        fragsize=temp("{base}.fragsize.txt")
    run:
        with open(output.fragsize, "w") as f:
            print(int(parse_insert_size_metrics(input.insertsizes)["median_insert_size"]),
                  file=f)


rule scaled_bigwig:
    output:
        bw="final/bigwig/{library}.scaled.bw"
    input:
        factor="stats/8-factors/{library}.factor.txt",
        fragsize="stats/final/{library}.fragsize.txt",
        bam="final/bam/{library}.bam",
        bai="final/bam/{library}.bai",
    threads: 19
    log:
        "log/final/{library}.scaled.bw.log"
    shell:
        # TODO also run this
        # - with "--binSize 50 --smoothLength 150"
        # - with "--binSize 500 --smoothLength 5000"
        "bamCoverage"
        " -p {threads}"
        " --binSize 1"
        " --extendReads $(< {input.fragsize})"
        " --scaleFactor $(< {input.factor})"
        " --bam {input.bam}"
        " -o {output.bw}"
        " 2> {log}"


rule stats:
    output:
        txt="stats/9-stats/{library}.{reference}.txt"
    input:
        mapped_flagstat="stats/4-mapped/{library}.{reference}.flagstat.txt",
        metrics="stats/6-dupmarked/{library}.{reference}.metrics",
        dedup_flagstat="stats/7-dedup/{library}.{reference}.flagstat.txt",
        final_flagstat="stats/final/{library}.{reference}.flagstat.txt",
        insertsizes="stats/final/{library}.{reference}.insertsizes.txt",
    run:
        d = dict(library=wildcards.library, reference=wildcards.reference)
        for flagstat, name in [
            (input.mapped_flagstat, "raw_mapped"),
            (input.dedup_flagstat, "dedup_mapped"),
            (input.final_flagstat, "final_mapped"),
        ]:
            d[name] = parse_flagstat(flagstat).mapped_reads
        d["library_size"] = parse_duplication_metrics(input.metrics)["estimated_library_size"]
        d["percent_duplication"] = parse_duplication_metrics(input.metrics)["percent_duplication"]
        d["insert_size"] = parse_insert_size_metrics(input.insertsizes)["median_insert_size"]
        with open(output.txt, "w") as f:
            print(*d.keys(), sep="\t", file=f)
            print(*d.values(), sep="\t", file=f)


rule stats_summary:
    output:
        txt="reports/stats_summary.txt"
    input:
        expand("stats/9-stats/{maplib.name}.txt", maplib=maplibs)
    run:
        header = [
            "library",
            "reference",
            "raw_mapped",
            "dedup_mapped",
            "final_mapped",
            "library_size",
            "percent_duplication",
            "insert_size",
        ]

        with open(output.txt, "w") as f:
            print(*header, sep="\t", file=f)
            for stats_file in sorted(input):
                summary = parse_stats_fields(stats_file)
                row = [summary[k] for k in header]
                print(*row, sep="\t", file=f)


rule compute_effective_genome_size:
    output:
        txt="stats/genome.{reference}.size.txt"
    input:
        fasta=lambda wildcards: str(references[wildcards.reference].fasta)
    run:
        with open(output.txt, "w") as f:
            print(compute_genome_size(input.fasta), file=f)


rule deeptools_fingerprint:
    output:
        counts="stats/final/{library}.fingerprint.log",
        qc="stats/final/{library}.fingerprint.metrics"
    input:
        bam="final/bam/{library}.bam",
        bai="final/bam/{library}.bai"
    threads: 8
    shell:
        "plotFingerprint"
        " -b {input.bam}"
        " --outRawCounts {output.counts}"
        " --outQualityMetrics {output.qc}"
        " -p {threads}"
        " --extendReads"


rule samtools_index:
    output:
        "{name}.bai"
    input:
        "{name}.bam"
    shell:
        "samtools index {input} {output}"


rule samtools_idxstats:
    output:
        txt="stats/{name}.idxstats.txt"
    input:
        bam="tmp/{name}.bam",
        bai="tmp/{name}.bai",
    shell:
        "samtools idxstats {input.bam} > {output.txt}"


rule samtools_flagstat:
    output:
        txt="stats/{name}.flagstat.txt"
    input:
        bam="tmp/{name}.bam"
    shell:
        "samtools flagstat {input.bam} > {output.txt}"


rule samtools_flagstat_final:
    output:
        txt="stats/final/{name}.flagstat.txt"
    input:
        bam="final/bam/{name}.bam"
    shell:
        "samtools flagstat {input.bam} > {output.txt}"<|MERGE_RESOLUTION|>--- conflicted
+++ resolved
@@ -64,7 +64,7 @@
         "reports/grouped_scaling_barplot.png",
     ]
     + expand("reports/fastqc/{library.fastqbase}_R{read}_fastqc/fastqc_data.txt", library=libraries, read=(1, 2))
-    + expand("log/2-noadapters/{library.fastqbase}.trimmed.log", library=libraries)
+    + expand("log/2-noadapters/{library.fastqbase}.trimmed.log", library=multiplexed_libraries)
     + expand("log/4-mapped/{maplib.name}.log", maplib=[m for m in maplibs if not isinstance(m.library, Pool)])
     + expand("stats/6-dupmarked/{maplib.name}.metrics", maplib=maplibs)
 )
@@ -90,21 +90,9 @@
 rule multiqc:
     output: "reports/multiqc_report.html"
     input:
-<<<<<<< HEAD
-        expand("reports/fastqc/{library.fastqbase}_R{read}_fastqc/fastqc_data.txt",
-            library=libraries, read=(1, 2)),
-        expand("log/2-noadapters/{library.fastqbase}.trimmed.log", library=multiplexed_libraries),
-        expand("log/4-mapped/{maplib.name}.log", maplib=[m for m in maplibs if not isinstance(m.library, Pool)]),
-        expand("stats/6-dupmarked/{maplib.name}.metrics", maplib=maplibs),
-        "reports/scalinginfo.txt",
-        "reports/stats_summary.txt",
-        "reports/scaling_barplot.png",
-        "reports/grouped_scaling_barplot.png",
-=======
         multiqc_inputs,
         expand("stats/final/{maplib.name}.fingerprint.log", maplib=maplibs),
         expand("stats/final/{maplib.name}.fingerprint.metrics", maplib=maplibs),
->>>>>>> 1e59c16a
         multiqc_config=os.path.join(os.path.dirname(workflow.snakefile), "multiqc_config.yaml")
     log:
         "log/multiqc_report.log"
