import se_bam
# TODO
# - switch to interleaved files?
from itertools import groupby
from utils import (
    read_libraries,
    read_controls,
    flagstat_mapped_reads,
    compute_scaling,
    parse_duplication_metrics,
    parse_insert_size_metrics,
    parse_stats_fields,
    read_int_from_file,
    compute_genome_size,
    detect_bowtie_index_name,
    get_replicates,
    group_pools,
)


configfile: "config.yaml"

if "bowtie_index_name" not in config:
    try:
        config["bowtie_index_name"] = detect_bowtie_index_name(config["reference_fasta"])
    except FileNotFoundError as e:
        sys.exit(str(e))


libraries = list(read_libraries())
normalization_pairs = list(read_controls(libraries))  # or: normalization_groups
pools = list(group_pools(libraries))

# Map a FASTQ prefix to its list of libraries
fastq_map = {
    fastq_base: list(libs)
    for fastq_base, libs in
    groupby(sorted(libraries, key=lambda lib: lib.fastqbase), key=lambda lib: lib.fastqbase)
}


rule multiqc:
    output: "multiqc_report.html"
    input:
        expand([
            "igv/{library.name}.bw",
            "stats/{library.name}.txt",
            "igv/{library.sample}_pooled.bw",
            "stats/{library.sample}_pooled.txt",
        ], library=libraries),
        expand("fastqc/{fastq}_R{read}_fastqc.html",
            fastq=fastq_map.keys(), read=(1, 2)),
        expand("scaled/{library.name}.scaled.bw",
            library=[np.treatment for np in normalization_pairs]),
        "summaries/stats_summary.txt",
    shell:
        "multiqc ."


rule clean:
    shell:
        "rm -rf"
        " barcodes"
        " noumi"
        " demultiplexed"
        " mapped"
        " mapped_se"
        " dupmarked"
        " dedup"
        " results"
        " restricted"
        " igv"
        " fastqc"
        " scaled"
        " stats"
        " summaries"
        " factors"
        " log"
        " multiqc_report.html"
        " multiqc_data"


rule fastqc_input:
    output:
        "fastqc/{name}_fastqc.html"
    input:
        fastq="fastq/{name}.fastq.gz"
    shell:
        "fastqc -o fastqc {input.fastq}"
        " && rm fastqc/{wildcards.name}_fastqc.zip"


rule move_umi_to_header:
    output:
        r1="noumi/{name}.1.fastq.gz",
        r2="noumi/{name}.2.fastq.gz",
    input:
        r1="fastq/{name}_R1.fastq.gz",
        r2="fastq/{name}_R2.fastq.gz",
    params:
        umistring="N" * config['umi_length']
    shell:
        "umi_tools "
        " extract"
        " --extract-method=string"
        " -p {params.umistring}"
        " -I {input.r1}"
        " --read2-in={input.r2}"
        " -S {output.r1}"
        " --read2-out {output.r2}"


rule barcodes:
    """File with list of barcodes needed for demultiplexing"""
    output:
        barcodes_fasta="barcodes/{fastqbase}.fasta"
    run:
        with open(output.barcodes_fasta, "w") as f:
            for library in libraries:
                if library.fastqbase != wildcards.fastqbase:
                    continue
                f.write(f">{library.name}\n^{library.barcode}\n")


for fastq_base, libs in fastq_map.items():

    rule:
        output:
            expand("demultiplexed/{library.name}_R{read}.fastq.gz",
                library=libs, read=(1, 2))
        input:
            r1="noumi/{fastqbase}.1.fastq.gz".format(fastqbase=fastq_base),
            r2="noumi/{fastqbase}.2.fastq.gz".format(fastqbase=fastq_base),
            barcodes_fasta="barcodes/{fastqbase}.fasta".format(fastqbase=fastq_base),
        params:
            r1=lambda wildcards: "demultiplexed/{name}_R1.fastq.gz",
            r2=lambda wildcards: "demultiplexed/{name}_R2.fastq.gz",
            fastqbase=fastq_base,
        log:
            "log/demultiplexed/{fastqbase}.log".format(fastqbase=fastq_base)
        shell:
            "cutadapt"
            " -e 0.15"  # TODO determine from barcode length
            " -g file:{input.barcodes_fasta}"
            " -o {params.r1}"
            " -p {params.r2}"
            " --untrimmed-output demultiplexed/{params.fastqbase}-unknown_R1.fastq.gz"
            " --untrimmed-paired-output demultiplexed/{params.fastqbase}-unknown_R2.fastq.gz"
            " {input.r1}"
            " {input.r2}"
            " > {log}"


def set_demultiplex_rule_names():
    """
    This sets the names of the demultiplexing rules, which need to be
    defined anonymously because they are defined (above) in a loop.
    """
    for rul in workflow.rules:
        if not "barcodes_fasta" in rul.input.keys():
            # Ensure we get the demultiplexing rules only
            continue
        input = rul.input["r1"]
        assert input.startswith("noumi/")
        # Remove the initial "noumi/" and trailing ".1.fastq.gz" parts
        rul.name = "demultiplex_" + rul.input["r1"][6:-11]


set_demultiplex_rule_names()


rule bowtie2:
    threads:
        20
    output:
<<<<<<< HEAD
        bam="mapped/{sample}_replicate{replicate}.bam"
=======
        bam=temp("mapped/{library}.bam")
>>>>>>> 11611f3a
    input:
        r1="demultiplexed/{sample}_replicate{replicate}_R1.fastq.gz",
        r2="demultiplexed/{sample}_replicate{replicate}_R2.fastq.gz",
    log:
        "log/bowtie2-{sample}_replicate{replicate}.log"
    # TODO
    # - --sensitive (instead of --fast) would be default
    # - write uncompressed BAM?
    # - filter unmapped reads directly? (samtools view -F 4 or bowtie2 --no-unal)
    # - add RG header
    shell:
        "bowtie2"
        " -p {threads}"
        " -x {config[bowtie_index_name]}"
        " -1 {input.r1}"
        " -2 {input.r2}"
        " --fast"
        " 2> {log}"
        " "
        "| samtools sort -o {output.bam} -"


rule pool_replicates:
    output:
        bam="mapped/{sample}_pooled.bam"
    input:
        bam_replicates=lambda wildcards: expand(
            "mapped/{{sample}}_replicate{replicates}.bam",
            replicates=get_replicates(libraries, wildcards.sample))
    shell:
        # samtools merge output is already sorted
        "samtools merge {output.bam} {input.bam_replicates}"


rule convert_to_single_end:
    """Convert sam files to single-end for marking duplicates"""
    output:
        bam=temp("mapped_se/{library}.bam")
    input:
        bam="mapped/{library}.bam"
    run:
        se_bam.convert_paired_end_to_single_end_bam(
            input.bam,
            output.bam,
            keep_unmapped=False)

# TODO have a look at UMI-tools also
rule mark_duplicates:
    """UMI-aware duplicate marking with je suite"""
    output:
        bam=temp("dupmarked/{library}.bam"),
        metrics="dupmarked/{library}.metrics"
    input:
        bam="mapped_se/{library}.bam"
    shell:
        "LC_ALL=C je"
        " markdupes"
        " MISMATCHES=1"
        " REMOVE_DUPLICATES=FALSE"
        " SLOTS=-1"
        " SPLIT_CHAR=_"
        " I={input.bam}"
        " O={output.bam}"
        " M={output.metrics}"


rule mark_pe_duplicates:
    """Select duplicate-flagged alignments and mark them in the PE file"""
    output:
        bam=temp("dedup/{library}.bam")
    input:
        target_bam="mapped/{library}.bam",
        proxy_bam="dupmarked/{library}.bam"
    run:
        se_bam.mark_duplicates_by_proxy_bam(
            input.target_bam,
            input.proxy_bam,
            output.bam)


rule remove_exclude_regions:
    output:
        bam="restricted/{library}.bam"
    input:
        bam="dedup/{library}.bam",
        bed=config["exclude_regions"]
    shell:
        "bedtools"
        " intersect"
        " -v"
        " -abam {input.bam}"
        " -b {input.bed}"
        " > {output.bam}"


rule insert_size_metrics:
    output:
        txt="restricted/{library}.insertsizes.txt",
        pdf="restricted/{library}.insertsizes.pdf",
    input:
        bam="restricted/{library}.bam"
    shell:
        "picard"
        " CollectInsertSizeMetrics"
        " I={input.bam}"
        " O={output.txt}"
        " HISTOGRAM_FILE={output.pdf}"
        " MINIMUM_PCT=0.5"
        " STOP_AFTER=10000000"


rule bigwig:
    output:
        bw="igv/{library}.bw"
    input:
        bam="restricted/{library}.bam",
        bai="restricted/{library}.bai",
        genome_size="genome_size.txt",
    threads: 20
    shell:
        "bamCoverage"
        " -p {threads}"
        " --normalizeUsing RPGC"
        " --effectiveGenomeSize $(< {input.genome_size})"
        " -b {input.bam}"
        " -o {output.bw}"
        " --binSize 1"


rule compute_scaling_factors:
    input:
        treatments=["restricted/{library.name}.flagstat.txt".format(library=np.treatment) for np in normalization_pairs],
        controls=["restricted/{library.name}.flagstat.txt".format(library=np.control) for np in normalization_pairs],
        genome_size="genome_size.txt",
    output:
        factors=["factors/{library.name}.factor.txt".format(library=np.treatment) for np in normalization_pairs],
        info="summaries/scalinginfo.txt"
    run:
        with open(output.info, "w") as outf:
            factors = compute_scaling(
                normalization_pairs,
                input.treatments,
                input.controls,
                outf,
                genome_size=read_int_from_file(input.genome_size),
                fragment_size=config["fragment_size"],
            )
            for factor, factor_path in zip(factors, output.factors):
                with open(factor_path, "w") as f:
                    print(factor, file=f)

rule extract_fragment_size:
    input:
        insertsizes="restricted/{library}.insertsizes.txt"
    output:
        fragsize="restricted/{library}.fragsize.txt"
    run:
        with open(output.fragsize, "w") as f:
            print(parse_insert_size_metrics(input.insertsizes)["median_insert_size"],
                  file=f)


rule scaled_bigwig:
    output:
        bw="scaled/{library}.scaled.bw"
    input:
        factor="factors/{library}.factor.txt",
        fragsize="restricted/{library}.fragsize.txt",
        bam="restricted/{library}.bam",
        bai="restricted/{library}.bai",
    threads: 20
    shell:
        # TODO also run this
        # - with "--binSize 50 --smoothLength 150"
        # - with "--binSize 500 --smoothLength 5000"
        "bamCoverage"
        " -p {threads}"
        " --binSize 1"
        " --extendReads $(< {input.fragsize})"
        " --scaleFactor $(< {input.factor})"
        " --bam {input.bam}"
        " -o {output.bw}"


rule stats:
    output:
        txt="stats/{library}.txt"
    input:
        mapped="dupmarked/{library}.flagstat.txt",
        dedup="dedup/{library}.flagstat.txt",
        restricted="restricted/{library}.flagstat.txt",
        metrics="dupmarked/{library}.metrics",
        insertsizes="restricted/{library}.insertsizes.txt",
    run:
        row = []
        for flagstat, name in [
            (input.mapped, "mapped"),
            (input.dedup, "dedup"),
            (input.restricted, "restricted"),
        ]:
            mapped_reads = flagstat_mapped_reads(flagstat)
            row.append(mapped_reads)

        row.append(parse_duplication_metrics(input.metrics)["estimated_library_size"])
        row.append(parse_duplication_metrics(input.metrics)["percent_duplication"])
        row.append(parse_insert_size_metrics(input.insertsizes)["median_insert_size"])
        with open(output.txt, "w") as f:
            print("mapped", "dedup_mapped", "restricted_mapped", "library_size", "percent_duplication", "insert_size", sep="\t", file=f)
            print(*row, sep="\t", file=f)


rule stats_summary:
    output:
        txt="summaries/stats_summary.txt"
    input:
        expand("stats/{library.name}.txt", library=libraries) + expand("stats/{pool.name}.txt", pool=pools)
    run:
        stats_summaries = [parse_stats_fields(st_file) for st_file in input]

        # I am considering we want the keys to be in a specific order
        header = [
            "library",
            "mapped",
            "dedup_mapped",
            "restricted_mapped",
            "library_size",
            "percent_duplication",
            "insert_size",
        ]

        with open(output.txt, "w") as f:
            print(*header, sep="\t", file=f)
            for stats_file in input:
                summary = parse_stats_fields(stats_file)
                row = [summary[k] for k in header]
                print(*row, sep="\t", file=f)


rule compute_effective_genome_size:
    output:
        txt="genome_size.txt"
    input:
        fasta=config["reference_fasta"]
    run:
        with open(output.txt, "w") as f:
            print(compute_genome_size(input.fasta), file=f)


rule samtools_index:
    output:
        "{name}.bai"
    input:
        "{name}.bam"
    shell:
        "samtools index {input} {output}"


rule samtools_idxstats:
    output:
        txt="{name}.idxstats.txt"
    input:
        bam="{name}.bam",
        bai="{name}.bai",
    shell:
        "samtools idxstats {input.bam} > {output.txt}"


rule samtools_flagstat:
    output:
        txt="{name}.flagstat.txt"
    input:
        bam="{name}.bam"
    shell:
        "samtools flagstat {input.bam} > {output.txt}"<|MERGE_RESOLUTION|>--- conflicted
+++ resolved
@@ -173,11 +173,7 @@
     threads:
         20
     output:
-<<<<<<< HEAD
-        bam="mapped/{sample}_replicate{replicate}.bam"
-=======
-        bam=temp("mapped/{library}.bam")
->>>>>>> 11611f3a
+        bam=temp("mapped/{sample}_replicate{replicate}.bam")
     input:
         r1="demultiplexed/{sample}_replicate{replicate}_R1.fastq.gz",
         r2="demultiplexed/{sample}_replicate{replicate}_R2.fastq.gz",
