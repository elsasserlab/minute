import se_bam
# TODO
# - switch to interleaved files?
from itertools import groupby
from utils import (
    read_libraries,
    read_controls,
    flagstat_mapped_reads,
    compute_scaling,
    parse_duplication_metrics,
    parse_insert_size_metrics,
<<<<<<< HEAD
    parse_stats_fields,
=======
    detect_bowtie_index_name,
>>>>>>> e26239b8
)


configfile: "config.yaml"

if "bowtie_index_name" not in config:
    try:
        config["bowtie_index_name"] = detect_bowtie_index_name(config["reference_fasta"])
    except FileNotFoundError as e:
        sys.exit(str(e))


libraries = list(read_libraries())
normalization_pairs = list(read_controls(libraries))  # or: normalization_groups

# Map a FASTQ prefix to its list of libraries
fastq_map = {
    fastq_base: list(libs)
    for fastq_base, libs in
    groupby(sorted(libraries, key=lambda lib: lib.fastqbase), key=lambda lib: lib.fastqbase)
}

rule all:
    input:
        expand([
            "igv/{library.name}.bw",
            "igv/{library.name}.tdf",
            "stats/{library.name}.txt",
        ], library=libraries),
        expand("fastqc/{fastq}_R{read}_fastqc.html",
            fastq=fastq_map.keys(), read=(1, 2)),
        expand("scaled/{library.name}.scaled.bw",
            library=[np.treatment for np in normalization_pairs]),
        "summaries/stats_summary.txt",


rule clean:
    shell:
        "rm -rf"
        " barcodes"
        " noumi"
        " demultiplexed"
        " mapped"
        " mapped_se"
        " dupmarked"
        " dedup"
        " results"
        " restricted"
        " igv"
        " fastqc"
        " scaled"
        " stats"
        " summaries"
        " factors"
        " log"


rule fastqc_input:
    output:
        "fastqc/{name}_fastqc.html"
    input:
        fastq="fastq/{name}.fastq.gz"
    shell:
        "fastqc -o fastqc {input.fastq}"
        " && rm fastqc/{wildcards.name}_fastqc.zip"


rule move_umi_to_header:
    output:
        r1="noumi/{name}.1.fastq.gz",
        r2="noumi/{name}.2.fastq.gz",
    input:
        r1="fastq/{name}_R1.fastq.gz",
        r2="fastq/{name}_R2.fastq.gz",
    params:
        umistring="N" * config['umi_length']
    shell:
        "umi_tools "
        " extract"
        " --extract-method=string"
        " -p {params.umistring}"
        " -I {input.r1}"
        " --read2-in={input.r2}"
        " -S {output.r1}"
        " --read2-out {output.r2}"


rule barcodes:
    """File with list of barcodes needed for demultiplexing"""
    output:
        barcodes_fasta="barcodes/{fastqbase}.fasta"
    run:
        with open(output.barcodes_fasta, "w") as f:
            for library in libraries:
                if library.fastqbase != wildcards.fastqbase:
                    continue
                f.write(f">{library.name}\n^{library.barcode}\n")


for fastq_base, libs in fastq_map.items():

    rule:
        output:
            expand("demultiplexed/{library.name}_R{read}.fastq.gz",
                library=libs, read=(1, 2))
        input:
            r1="noumi/{fastqbase}.1.fastq.gz".format(fastqbase=fastq_base),
            r2="noumi/{fastqbase}.2.fastq.gz".format(fastqbase=fastq_base),
            barcodes_fasta="barcodes/{fastqbase}.fasta".format(fastqbase=fastq_base),
        params:
            r1=lambda wildcards: "demultiplexed/{name}_R1.fastq.gz",
            r2=lambda wildcards: "demultiplexed/{name}_R2.fastq.gz",
            fastqbase=fastq_base,
        log:
            "log/demultiplexed/{fastqbase}.log".format(fastqbase=fastq_base)
        shell:
            "cutadapt"
            " -e 0.15"  # TODO determine from barcode length
            " -g file:{input.barcodes_fasta}"
            " -o {params.r1}"
            " -p {params.r2}"
            " --untrimmed-output demultiplexed/{params.fastqbase}-unknown_R1.fastq.gz"
            " --untrimmed-paired-output demultiplexed/{params.fastqbase}-unknown_R2.fastq.gz"
            " {input.r1}"
            " {input.r2}"
            " > {log}"


def set_demultiplex_rule_names():
    """
    This sets the names of the demultiplexing rules, which need to be
    defined anonymously because they are defined (above) in a loop.
    """
    for rul in workflow.rules:
        if not "barcodes_fasta" in rul.input.keys():
            # Ensure we get the demultiplexing rules only
            continue
        input = rul.input["r1"]
        assert input.startswith("noumi/")
        # Remove the initial "noumi/" and trailing ".1.fastq.gz" parts
        rul.name = "demultiplex_" + rul.input["r1"][6:-11]


set_demultiplex_rule_names()


rule bowtie2:
    threads:
        20
    output:
        bam="mapped/{library}.bam"
    input:
        r1="demultiplexed/{library}_R1.fastq.gz",
        r2="demultiplexed/{library}_R2.fastq.gz",
    log:
        "log/bowtie2-{library}.log"
    # TODO
    # - --sensitive (instead of --fast) would be default
    # - write uncompressed BAM?
    # - filter unmapped reads directly? (samtools view -F 4 or bowtie2 --no-unal)
    # - add RG header
    shell:
        "bowtie2"
        " -p {threads}"
        " -x {config[bowtie_index_name]}"
        " -1 {input.r1}"
        " -2 {input.r2}"
        " --fast"
        " 2> {log}"
        " "
        "| samtools sort -o {output.bam} -"


rule convert_to_single_end:
    """Convert sam files to single-end for marking duplicates"""
    output:
        bam="mapped_se/{library}.bam"
    input:
        bam="mapped/{library}.bam"
    run:
        se_bam.convert_paired_end_to_single_end_bam(
            input.bam,
            output.bam,
            keep_unmapped=False)

# TODO have a look at UMI-tools also
rule mark_duplicates:
    """UMI-aware duplicate marking with je suite"""
    output:
        bam="dupmarked/{library}.bam",
        metrics="dupmarked/{library}.metrics"
    input:
        bam="mapped_se/{library}.bam"
    shell:
        "LC_ALL=C je"
        " markdupes"
        " MISMATCHES=1"
        " REMOVE_DUPLICATES=FALSE"
        " SLOTS=-1"
        " SPLIT_CHAR=_"
        " I={input.bam}"
        " O={output.bam}"
        " M={output.metrics}"


rule deduplicate_pe_file:
    """Select duplicate-flagged alignments and filter in the PE file"""
    output:
        bam="dedup/{library}.bam"
    input:
        target_bam="mapped/{library}.bam",
        proxy_bam="dupmarked/{library}.bam"
    run:
        se_bam.mark_duplicates_by_proxy_bam(
            input.target_bam,
            input.proxy_bam,
            output.bam)


rule remove_exclude_regions:
    output:
        bam="restricted/{library}.bam"
    input:
        bam="dedup/{library}.bam",
        bed=config["blacklist_bed"]
    shell:
        "bedtools"
        " intersect"
        " -v"
        " -abam {input.bam}"
        " -b {input.bed}"
        " > {output.bam}"


rule insert_size_metrics:
    output:
        txt="restricted/{library}.insertsizes.txt",
        pdf="restricted/{library}.insertsizes.pdf",
    input:
        bam="restricted/{library}.bam"
    shell:
        "picard"
        " CollectInsertSizeMetrics"
        " I={input.bam}"
        " O={output.txt}"
        " HISTOGRAM_FILE={output.pdf}"
        " MINIMUM_PCT=0.5"
        " STOP_AFTER=10000000"


rule igvtools_count:
    output:
        tdf="igv/{library}.tdf"
    input:
        bam="restricted/{library}.bam",
        chrom_sizes=config["chrom_sizes"]
    shell:
        "igvtools"
        " count"
        " --extFactor 60"
        " {input.bam}"
        " {output.tdf}"
        " {input.chrom_sizes}"


# TODO can genome_size be computed automatically?
rule bigwig:
    output:
        bw="igv/{library}.bw"
    input:
        bam="restricted/{library}.bam",
        bai="restricted/{library}.bai"
    threads: 20
    shell:
        "bamCoverage"
        " -p {threads}"
        " --normalizeUsing RPGC"
        " --effectiveGenomeSize {config[genome_size]}"
        " -b {input.bam}"
        " -o {output.bw}"


rule compute_scaling_factors:
    input:
        treatments=["restricted/{library.name}.flagstat.txt".format(library=np.treatment) for np in normalization_pairs],
        controls=["restricted/{library.name}.flagstat.txt".format(library=np.control) for np in normalization_pairs],
    output:
        factors=["factors/{library.name}.factor.txt".format(library=np.treatment) for np in normalization_pairs],
        info="summaries/scalinginfo.txt"
    run:
        with open(output.info, "w") as outf:
            factors = compute_scaling(
                normalization_pairs,
                input.treatments,
                input.controls,
                outf,
                genome_size=config["genome_size"],
                fragment_size=config["fragment_size"],
            )
            for factor, factor_path in zip(factors, output.factors):
                with open(factor_path, "w") as f:
                    print(factor, file=f)


rule scaled_bigwig:
    output:
        bw="scaled/{library}.scaled.bw"
    input:
        factor="factors/{library}.factor.txt",
        bam="restricted/{library}.bam",
        bai="restricted/{library}.bai",
    threads: 20
    shell:
        # TODO also run this
        # - with "--binSize 50 --smoothLength 150"
        # - with "--binSize 500 --smoothLength 5000"
        "bamCoverage"
        " -p {threads}"
        " --binSize 1"
        " --extendReads"
        " --scaleFactor $(< {input.factor})"
        " --bam {input.bam}"
        " -o {output.bw}"


rule stats:
    output:
        txt="stats/{library}.txt"
    input:
        mapped="mapped/{library}.flagstat.txt",
        dedup="dedup/{library}.flagstat.txt",
        restricted="restricted/{library}.flagstat.txt",
        metrics="dupmarked/{library}.metrics",
        insertsizes="restricted/{library}.insertsizes.txt",
    run:
        row = []
        for flagstat, name in [
            (input.mapped, "mapped"),
            (input.dedup, "dedup"),
            (input.restricted, "restricted"),
        ]:
            mapped_reads = flagstat_mapped_reads(flagstat)
            row.append(mapped_reads)

        row.append(parse_duplication_metrics(input.metrics)["estimated_library_size"])
        row.append(parse_duplication_metrics(input.metrics)["percent_duplication"])
        row.append(parse_insert_size_metrics(input.insertsizes)["median_insert_size"])
        with open(output.txt, "w") as f:
            print("mapped", "dedup_mapped", "restricted_mapped", "library_size", "percent_duplication", "insert_size", sep="\t", file=f)
            print(*row, sep="\t", file=f)


rule stats_summary:
    output:
        txt="summaries/stats_summary.txt"
    input:
        expand("stats/{library.name}.txt", library=libraries)
    run:
        stats_summaries = [parse_stats_fields(st_file) for st_file in input]

        # I am considering we want the keys to be in a specific order
        header = [
            "library",
            "mapped",
            "dedup_mapped",
            "restricted_mapped",
            "library_size",
            "percent_duplication",
            "insert_size",
        ]
       
        with open(output.txt, "w") as f:
            print(*header, sep="\t", file=f)
            for stats_file in input:
                summary = parse_stats_fields(stats_file)
                row = [summary[k] for k in header]
                print(*row, sep="\t", file=f)


rule samtools_index:
    output:
        "{name}.bai"
    input:
        "{name}.bam"
    shell:
        "samtools index {input} {output}"


rule samtools_idxstats:
    output:
        txt="{name}.idxstats.txt"
    input:
        bam="{name}.bam",
        bai="{name}.bai",
    shell:
        "samtools idxstats {input.bam} > {output.txt}"


rule samtools_flagstat:
    output:
        txt="{name}.flagstat.txt"
    input:
        bam="{name}.bam"
    shell:
        "samtools flagstat {input.bam} > {output.txt}"<|MERGE_RESOLUTION|>--- conflicted
+++ resolved
@@ -9,11 +9,8 @@
     compute_scaling,
     parse_duplication_metrics,
     parse_insert_size_metrics,
-<<<<<<< HEAD
     parse_stats_fields,
-=======
     detect_bowtie_index_name,
->>>>>>> e26239b8
 )
 
 
