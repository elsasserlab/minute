from collections import defaultdict
from dataclasses import dataclass
from pathlib import Path
import sys
from itertools import groupby
from typing import List

from xopen import xopen


class ParseError(Exception):
    pass


@dataclass
class Library:
    sample: str


@dataclass
class FastqLibrary(Library):
    replicate: str
    barcode: str
    fastqbase: str

    @property
    def name(self):
        return f"{self.sample}_replicate{self.replicate}"


@dataclass
class PooledLibrary(Library):
    replicates: List[FastqLibrary]

    @property
    def name(self):
        return f"{self.sample}_pooled"


@dataclass
class TreatmentControlPair:
    treatment: Library
    control: Library
    scaling_group: int
    treatment_reads: int = None
    control_reads: int = None

def read_libraries():
    for row in read_tsv("libraries.tsv", columns=4):
        yield FastqLibrary(*row)


def group_libraries_by_sample(libraries):
    samples = defaultdict(list)
    for library in libraries:
        samples[library.sample].append(library)
    for sample, replicates in samples.items():
        yield PooledLibrary(sample=sample, replicates=replicates)


def read_controls(libraries):
    library_map = {
        (library.sample, library.replicate): library for library in libraries}

<<<<<<< HEAD
    for row in read_tsv("controls.tsv", columns=4):
=======
    for row in read_tsv("groups.tsv", columns=3):
>>>>>>> fb380eac
        treatment = library_map[(row[0], row[1])]
        control = library_map[(row[2], row[1])]
        scaling_group = row[3]
        yield TreatmentControlPair(treatment, control, scaling_group)


def read_tsv(path, columns: int):
    """
    Read a tab-separated value file from path, allowing "#"-prefixed comments

    Yield a list of fields for every row (ignoring comments and empty lines)

    If the number of fields in a row does not match *columns*, a ParseError
    is raised.
    """
    with open(path) as f:
        for line in f:
            line = line.strip()
            if line.startswith("#") or not line:
                continue
            fields = line.strip().split("\t")
            if len(fields) != columns:
                raise ParseError(
                    f"Expected {columns} tab-separated fields in {path}, but found {len(fields)}")
            yield fields


def flagstat_mapped_reads(path):
    """Read "samtools flagstat" output and return the number of mapped reads"""
    with open(path) as f:
        for line in f:
            if " mapped (" in line:
                return int(line.split(maxsplit=1)[0])


def parse_insert_size_metrics(path):
    return parse_picard_metrics(path, metrics_class="picard.analysis.InsertSizeMetrics")


def parse_duplication_metrics(path):
    return parse_picard_metrics(path, metrics_class="picard.sam.DuplicationMetrics")


def parse_picard_metrics(path, metrics_class: str):
    """
    Parse the METRICS section in a metrics file created by Picard. The string
    given after 'METRICS CLASS' in the file must match the metrics_class
    parameter. Anything else in the file is not parsed.

    Return a dictionary that has keys such as "median_insert_size",
    "estimated_library_size" etc. (this depends on the headers in the file).
    """
    def float_or_int(s):
        try:
            return int(s)
        except ValueError:
            try:
                return float(s)
            except ValueError:
                return s

    with open(path) as f:
        for line in f:
            if line.startswith("## METRICS CLASS"):
                fields = line.strip().split(sep="\t")
                if fields[1] != metrics_class:
                    raise ParseError(
                        "While parsing Picard metrics file '{}':"
                        "Expected metrics class {}, but found {}".format(
                            path, metrics_class, fields[1]))
                break
        header = next(f).strip().split("\t")
        values = next(f).strip().split("\t")

    # Picard issue: it leaves library size blank sometimes, I think for small
    # sample sizes. 
    if len(values) == len(header) - 1:
        values.append('NA')

    result = {key.lower(): float_or_int(value) for key, value in zip(header, values)}
    return result


def compute_scaling(normalization_pairs, treatments, controls, infofile, genome_size, fragment_size):
    print("sample_name", "#reads", "n_scaled_reads", "input_name", "n_input_reads", "factor", "scaling_group", sep="\t", file=infofile)

    for pair, treatment_path, control_path in zip(normalization_pairs, treatments, controls):
        pair.treatment_reads = flagstat_mapped_reads(treatment_path)
        pair.control_reads = flagstat_mapped_reads(control_path)

    reference_pair_scaling_factors = compute_reference_pair_scaling_factors(
        normalization_pairs,
        genome_size,
        fragment_size)

    for pair, treatment_path, control_path in zip(normalization_pairs, treatments, controls):
        sample_scaling_factor = reference_pair_scaling_factors[pair.scaling_group] / pair.control_reads
        scaled_treatment_reads = sample_scaling_factor * pair.treatment_reads

        # TODO factor this out
        print(pair.treatment.name, pair.treatment_reads, scaled_treatment_reads, pair.control.name, pair.control_reads, sample_scaling_factor, pair.scaling_group, sep="\t", file=infofile)

        # TODO scaled.idxstats.txt file
        yield sample_scaling_factor


def compute_reference_pair_scaling_factors(normalization_pairs, genome_size, fragment_size):
    scaling_factors = {}
    library_scale_groups = map_scaling_group_to_list_of_normalization_pairs(normalization_pairs)

    for scaling_group in library_scale_groups:
        reference_pair = library_scale_groups[scaling_group][0]
        scaling_factors[scaling_group] = (
                genome_size / fragment_size / reference_pair.treatment_reads * reference_pair.control_reads
            )

    return scaling_factors


def map_scaling_group_to_list_of_normalization_pairs(normalization_pairs):
    scaling_group_to_normalization_pairs = defaultdict(list)
    for pair in normalization_pairs:
        scaling_group_to_normalization_pairs[pair.scaling_group].append(pair)
    return scaling_group_to_normalization_pairs


def parse_stats_fields(stats_file):
    """
    Parse contents of a stats file created in the stats rule, which consists
    of a header line and a values line.

    Return a dictionary where keys are defined by the values of the header.
    """
    with open(stats_file) as f:
        header = f.readline().strip().split("\t")
        values = f.readline().strip().split("\t")
        result = {key.lower(): value for key, value in zip(header, values)}
        result["library"] = Path(stats_file).stem
        return result


def read_int_from_file(path):
    with open(path) as f:
        data = f.read()
    return int(data.strip())


def compute_genome_size(fasta):
    n = 0
    with xopen(fasta) as f:
        for line in f:
            if line[:1] != ">":
                line = line.rstrip().upper()
                n += len(line) - line.count("N")
    return n


def detect_bowtie_index_name(fasta_path):
    """
    Given the path to a reference FASTA (which may optionally be compressed),
    detect the base name of the Bowtie2 index assumed to be in the same
    location.

    Given "ref.fasta.gz", this function checks for the existence of
    - "ref.fasta.gz.1.bt2"
    - "ref.fasta.1.bt2"
    - "ref.1.bt2"
    in that order and then returns the name of the first file it finds
    minus the ".1.bt2" suffix.
    """
    path = Path(fasta_path)
    bowtie_index_extension = ".1.bt2"
    bases = [path]
    if path.suffix == ".gz":
        bases.append(path.with_suffix(""))
    if bases[-1].suffix:
        bases.append(bases[-1].with_suffix(""))
    for base in bases:
        if base.with_name(base.name + bowtie_index_extension).exists():
            return base
    raise FileNotFoundError(
        "No Bowtie2 index found, expected one of\n- "
        + "\n- ".join(str(b) + bowtie_index_extension for b in bases)
    )


def get_replicates(libraries, sample):
    replicates = [lib.replicate for lib in libraries if lib.sample == sample]
    return replicates


def print_metadata_overview(libraries, pools, normalization_pairs):
    print("# Libraries")
    for library in libraries:
        print(" -", library)

    print()
    print("# Pools")
    for pool in pools:
        print(" -", pool.name, "(replicates:", ", ".join(r.replicate for r in pool.replicates) + ")")

    print()
    print("# Normalization Pairs (treatment -- control)")
    for pair in normalization_pairs:
        print(" -", pair.treatment.name, "--", pair.control.name)


def is_snakemake_calling_itself():
    return "snakemake/__main__.py" in sys.argv[0]


def map_fastq_prefix_to_list_of_libraries(libraries: List[Library]):
    return {
        fastq_base: list(libs)
        for fastq_base, libs in
        groupby(sorted(libraries, key=lambda lib: lib.fastqbase), key=lambda lib: lib.fastqbase)
    }<|MERGE_RESOLUTION|>--- conflicted
+++ resolved
@@ -62,11 +62,7 @@
     library_map = {
         (library.sample, library.replicate): library for library in libraries}
 
-<<<<<<< HEAD
-    for row in read_tsv("controls.tsv", columns=4):
-=======
-    for row in read_tsv("groups.tsv", columns=3):
->>>>>>> fb380eac
+    for row in read_tsv("groups.tsv", columns=4):
         treatment = library_map[(row[0], row[1])]
         control = library_map[(row[2], row[1])]
         scaling_group = row[3]
